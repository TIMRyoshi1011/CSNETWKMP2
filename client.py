--- conflicted
+++ resolved
@@ -1,4 +1,3 @@
-<<<<<<< HEAD
 # client.py
 """
 LSNP Client
@@ -23,6 +22,8 @@
 UDP_PORT = 50999
 BUFFER_SIZE = 8192
 HEARTBEAT_INTERVAL = 5
+FILE_CHUNK_SIZE = 1024  # Max bytes per chunk (before base64 encoding)
+FILE_TRANSFER_TIMEOUT = 300 # 5 minutes to complete a file transfer
 
 # =============================
 # Global State
@@ -44,6 +45,12 @@
 AVATAR_ENCODING = None
 AVATAR_DATA = None
 
+# For receiving files
+incoming_files: Dict[str, Dict] = {} # FILEID -> {filename, filesize, filetype, total_chunks, received_chunks: {index: data}, last_chunk_time, status: 'pending'/'receiving'/'complete'/'ignored'}
+# For sending files (optional, for tracking)
+outgoing_files: Dict[str, Dict] = {} # FILEID -> {filename, to_user, total_chunks, sent_chunks, status: 'offered'/'sending'/'complete'}
+file_transfer_lock = threading.Lock()
+
 
 def log(msg, level="INFO"):
     print(f"[{level}] {msg}")
@@ -61,7 +68,6 @@
         f"TYPE: REGISTER\n"
         f"USER_ID: {USER_ID}\n"
         f"DISPLAY_NAME: {DISPLAY_NAME}"
-        # f"STATUS: {STATUS}"
     )
     send_udp(msg)
     log("👤 Registered with server")
@@ -98,6 +104,24 @@
         msg = f"TYPE: HEARTBEAT\nUSER_ID: {USER_ID}"
         send_udp(msg)
         time.sleep(HEARTBEAT_INTERVAL)
+
+# --- New File Transfer Cleanup Loop ---
+def file_transfer_cleanup_loop():
+    while running:
+        time.sleep(60) # Check every minute
+        now = time.time()
+        with file_transfer_lock:
+            files_to_remove = []
+            for file_id, info in incoming_files.items():
+                if info['status'] == 'receiving' and (now - info['last_chunk_time']) > FILE_TRANSFER_TIMEOUT:
+                    log(f"File transfer for {info['filename']} (ID: {file_id}) timed out.", level="WARNING")
+                    files_to_remove.append(file_id)
+                elif info['status'] in ['complete', 'ignored'] and (now - info['last_chunk_time']) > 3600: # Keep completed/ignored for an hour
+                    files_to_remove.append(file_id)
+            
+            for file_id in files_to_remove:
+                del incoming_files[file_id]
+                log(f"Cleaned up file transfer context for {file_id}")
 
 def listen_loop():
     global peers
@@ -214,712 +238,6 @@
                 print_board(games[gameid])
                 print_prompt()
 
-        except socket.timeout:
-            continue
-        except Exception as e:
-            if running:
-                log(f"Recv error: {e}", level="ERROR")
-
-def clear_input():
-    sys.stdout.write('\r' + ' ' * 60 + '\r')
-
-def print_prompt():
-    sys.stdout.write("> ")
-    sys.stdout.flush()
-    
-def send_profile():
-    global STATUS, AVATAR_TYPE, AVATAR_ENCODING, AVATAR_DATA
-    
-    msg_parts = [
-        f"TYPE: PROFILE",
-        f"USER_ID: {USER_ID}@{get_my_ip()}",
-        f"DISPLAY_NAME: {DISPLAY_NAME}",
-        f"STATUS: {STATUS}"
-    ]
-    
-    # Add avatar fields if available
-    if AVATAR_TYPE and AVATAR_ENCODING and AVATAR_DATA:
-        msg_parts.extend([
-            f"AVATAR_TYPE: {AVATAR_TYPE}",
-            f"AVATAR_ENCODING: {AVATAR_ENCODING}",
-            f"AVATAR_DATA: {AVATAR_DATA}"
-        ])
-       
-    msg = "\n".join(msg_parts)
-    # print(f"[DEBUG] Full message length: {len(msg)}")  # Debug line
-    send_udp(msg)
-    
-    peers_status[USER_ID] = {
-        "name": DISPLAY_NAME,
-        "status": STATUS,
-        "avatar_type": AVATAR_TYPE,
-        "avatar_data": AVATAR_DATA
-    }
-
-
-def profile_broadcast_loop():
-    while running:
-        send_profile()
-        time.sleep(300)
-        clear_input()
-        print("\n> 🟢 Status:")
-        for uid, info in peers_status.items():
-            name = info.get("name", uid)
-            status = info.get("status", "")
-            
-            avatar_type = info.get("avatar_type")
-            if avatar_type:  # Remove the .lower() != "none" check
-                avatar_indicator = f" 🖼️({avatar_type})"
-            else:
-                avatar_indicator = ""
-            
-            print(f" 👤 {name} ({uid}) is now: '{status}'{avatar_indicator}")
-        print_prompt()
-        
-def send_dm(to_user: str, message: str):
-    if to_user not in peers:
-        print(f"❌ User '{to_user}' not found.")
-        return
-    
-    current_timestamp = int(time.time())
-    message_id = f"{USER_ID}-{current_timestamp}-{random.randint(1000,9999)}" # Simple unique ID
-    token_expiry = current_timestamp + 3600
-    token = f"{USER_ID}|{token_expiry}|chat"
-
-    msg = (
-        f"TYPE: DM\n"
-        f"FROM: {USER_ID}@{get_my_ip()}\n"
-        f"TO: {to_user}\n"
-        f"CONTENT: {message}\n" # Use CONTENT field
-        f"TIMESTAMP: {current_timestamp}\n"
-        f"MESSAGE_ID: {message_id}\n"
-        f"TOKEN: {token}"
-    )
-    send_udp(msg)
-    target_name = peers.get(to_user, to_user)
-    clear_input()
-    print(f"[→ {target_name}] {message}") # Print original message for sent confirmation
-    print_prompt()
-
-def send_post(message: str):
-    timestamp = int(time.time())
-    ttl = 3600
-    token = f"{USER_ID}|{timestamp+ttl}|broadcast"
-    msg_id = hex(random.getrandbits(64))[2:]
-    
-    msg = (
-        f"TYPE: POST\n"
-        f"FROM: {USER_ID}@{get_my_ip()}\n"
-        f"MESSAGE_ID: {msg_id}\n"
-        f"TOKEN: {token}\n"
-        f"TTL: {ttl}\n"
-        f"MESSAGE: {message}"
-    )
-    send_udp(msg)
-    clear_input()
-    print(f"[You] {message}")
-    print_prompt()
-
-def get_my_ip():
-    try:
-        s = socket.socket(socket.AF_INET, socket.SOCK_DGRAM)
-        s.connect(("8.8.8.8", 80))
-        ip = s.getsockname()[0]
-        s.close()
-        return ip
-    except:
-        return "127.0.0.1"
-
-def resolve_user_id(name: str) -> str:
-    """Resolve display name to USER_ID (case-insensitive)"""
-    name = name.strip().lower()
-    for uid, display in peers.items():
-        if display.lower() == name:
-            return uid
-    return None
-
-def follow(name: str):
-    name = name.strip().lower()
-    match_uid = None
-    for uid, display in peers.items():
-        if display.lower() == name:
-            match_uid = uid
-            break
-    if not match_uid:
-        print(f"❌ No peer found with display name '{name}'")
-        return
-    if match_uid in following:
-        print(f"❌ Already following {peers[match_uid]}")
-        return
-
-    timestamp = int(time.time())
-    ttl = 3600
-    token = f"{USER_ID}|{timestamp+ttl}|follow"
-    msg_id = hex(random.getrandbits(64))[2:]
-    msg = (
-        f"TYPE: FOLLOW\n"
-        f"MESSAGE_ID: {msg_id}\n"
-        f"FROM: {USER_ID}@{get_my_ip()}\n"
-        f"TO: {match_uid}\n"
-        f"TIMESTAMP: {timestamp}\n"
-        f"TOKEN: {token}"
-    )
-    send_udp(msg)
-    
-    following[match_uid] = peers[match_uid]
-    print(f"✅ Following {peers[match_uid]}")
-
-def unfollow(name: str):
-    name = name.strip().lower()
-    match_uid = None
-    for uid, display in peers.items():
-        if display.lower() == name:
-            match_uid = uid
-            break
-
-    if not match_uid:
-        print(f"❌ No peer found with display name '{name}'")
-        return
-    if match_uid not in following:
-        print(f"❌ Not currently following {peers[match_uid]}")
-        return
-
-    msg = (
-        f"TYPE: UNFOLLOW\n"
-        f"FROM: {USER_ID}@{get_my_ip()}\n"
-        f"TO: {match_uid}"
-    )
-    send_udp(msg)
-    
-    del following[match_uid]
-    print(f"✅ Unfollowed {peers[match_uid]}")
-
-def tictactoe_invite(to_user: str):
-    if to_user not in peers:
-        print(f"❌ User '{to_user}' not found.")
-        return
-    
-    gameid = f"game-{random.randint(1000, 9999)}"
-    player_x = USER_ID
-    player_o = to_user
-    symbol = "X"  # inviter always X
-
-    msg = (
-        f"TYPE: TICTACTOE_INVITE\n"
-        f"GAMEID: {gameid}\n"
-        f"PLAYER_X: {player_x}\n"
-        f"PLAYER_O: {player_o}\n"
-        f"SYMBOL: {symbol}\n"
-        f"FROM: {USER_ID}@{get_my_ip()}\n"
-        f"TO: {to_user}"
-    )
-    send_udp(msg)
-
-    clear_input()
-    print(f"🎮 Game invite sent to {peers[to_user]} ({to_user})")
-    print_prompt()
-
-def tictactoe_move(to_user: str, gameid: str, position: int, symbol: str, turn: int):
-    if to_user not in peers:
-        print(f"❌ User '{to_user}' not found.")
-        return
-    
-    timestamp = int(time.time())
-    message_id = hex(random.getrandbits(32))[2:]
-    token_expiry = timestamp + 3600
-    token = f"{USER_ID}@{get_my_ip()}|{token_expiry}|game"
-
-    msg = (
-        f"TYPE: TICTACTOE_MOVE\n"
-        f"FROM: {USER_ID}@{get_my_ip()}\n"
-        f"TO: {to_user}\n"
-        f"GAMEID: {gameid}\n"
-        f"MESSAGE_ID: {message_id}\n"
-        f"POSITION: {position}\n"
-        f"SYMBOL: {symbol}\n"
-        f"TURN: {turn}\n"
-        f"TOKEN: {token}"
-    )
-    send_udp(msg)
-
-    clear_input()
-    print(f"🎮 You moved at position {position} ({symbol}) in game {gameid}")
-    print_prompt()
-
-def print_board(board):
-    print("\nCurrent Board:")
-    for i in range(0, 9, 3):
-        print(f" {board[i]} | {board[i+1]} | {board[i+2]} ")
-        if i < 6:
-            print("---+---+---")
-    print("")
-    
-def show_help():
-    print("""
-Commands:
-  post <msg>               - Post a message to followers
-  status <msg>             - Profile status
-  avatar <path>            - Set avatar image (or 'none' to remove)
-  dm <user> <msg>          - Send DM
-  follow <user>            - Follow user (server logs)
-  unfollow <user>          - Unfollow user
-  like <postid>            - Like a post (server logs)
-  file <user> <path>       - Send file (not implemented yet)
-  game <user>              - Invite to TTT (not implemented yet)
-  move <gameid> <0-8>      - Make TTT move
-  group create <id> <mems> - Create group (comma list)
-  group send <id> <msg>    - Send group message
-  peers                    - List peers
-  help                     - Show this
-  exit                     - Quit
-""")
-
-def main():
-    global sock, USER_ID, DISPLAY_NAME, running, STATUS
-
-    parser = argparse.ArgumentParser()
-    parser.add_argument("--userid", type=str, default=f"user_{random.randint(1000,9999)}")
-    parser.add_argument("--name", type=str, default="Anonymous")
-    args = parser.parse_args()
-
-    USER_ID = args.userid
-    DISPLAY_NAME = args.name
-
-    print(f"💬 Starting LSNP Client: {DISPLAY_NAME} ({USER_ID})")
-    print(f"📍 Connecting to server at {SERVER_IP}:{UDP_PORT}")
-
-    global sock
-    sock = socket.socket(socket.AF_INET, socket.SOCK_DGRAM)
-    sock.settimeout(1)
-
-    register_with_server()
-    send_profile()  
-
-    threading.Thread(target=listen_loop, daemon=True).start()
-    threading.Thread(target=heartbeat, daemon=True).start()
-    threading.Thread(target=profile_broadcast_loop, daemon=True).start()
-
-
-    time.sleep(1)
-    show_help()
-    print_prompt()
-
-    buffer = ""
-    try:
-        while running:
-            char = None
-            if os.name == "nt":
-                import msvcrt
-                if msvcrt.kbhit():
-                    char = msvcrt.getch().decode('utf-8', errors='ignore')
-            else:
-                import select
-                if select.select([sys.stdin], [], [], 0.1) == ([sys.stdin], [], []):
-                    char = sys.stdin.read(1)
-
-            if char in ("\r", "\n"):
-                cmd = buffer.strip()
-                buffer = ""
-                if cmd:
-                    parts = cmd.split(" ", 1) #changed to splut 2x
-                    
-                    c = parts[0].lower()
-                    if c == "exit":
-                        break
-                    elif c == "help":
-                        show_help()
-                    elif c == "peers":
-                        print("👥 Online Peers:")
-                        for uid, name in peers.items():
-                            print(f"  {uid} ({name})")
-                    elif c == "post" and len(parts) > 1:
-                        send_post(parts[1])
-                    elif c == "status" and len(parts) > 1:
-                        STATUS = parts[1]
-                        send_profile() 
-                        print(f"✅ Status updated to: '{STATUS}'")
-                    elif c == "avatar" and len(parts) > 1:
-                        global AVATAR_TYPE, AVATAR_ENCODING, AVATAR_DATA, AVATAR_PATH  # 👈 ENSURE GLOBALS HERE
-                        avatar_path = parts[1].strip()
-                        if avatar_path.lower() == "none":
-                            AVATAR_TYPE = None
-                            AVATAR_ENCODING = None
-                            AVATAR_DATA = None
-                            AVATAR_PATH = None
-                            print("✅ Avatar removed")
-                        else:
-                            mime_type, encoding, data = load_avatar(avatar_path)
-                            if mime_type and encoding and data:
-                                AVATAR_TYPE = mime_type
-                                AVATAR_ENCODING = encoding
-                                AVATAR_DATA = data
-                                AVATAR_PATH = avatar_path
-                                print(f"✅ Avatar loaded: {avatar_path} ({mime_type})")
-                            else:
-                                print("❌ Failed to load avatar")
-                        send_profile()
-
-
-
-                    elif c == "dm" and len(parts) > 1: 
-                        dm_parts = parts[1].split(" ", 1)
-                        if len(dm_parts) >= 2:
-                            user = dm_parts[0]
-                            message = dm_parts[1]
-                            send_dm(user, message)
-                    elif c == "follow" and len(parts) > 1:
-                        follow(parts[1])
-                    elif c == "unfollow" and len(parts) > 1:
-                        unfollow(parts[1])
-                    elif c == "like" and len(parts) > 1:
-                        print(f"❤️ Liked post {parts[1]}")
-                    elif c == "game" and len(parts) > 1:
-                        tictactoe_invite(parts[1])
-                    elif c == "move" and len(parts) > 1:
-                        move_parts = parts[1].split(" ")
-                        if len(move_parts) >= 3:
-                            gameid = move_parts[0]
-                            position = int(move_parts[1])
-                            symbol = move_parts[2].upper()  # X or O
-                            # For turn tracking, you could keep a counter or let user input manually for now
-                            turn = 1  
-                            # Determine opponent ID (simplified: opposite of USER_ID stored during invite)
-                            # For now: ask user to input opponent ID in command: move <gameid> <pos> <symbol> <opponent>
-                            # Example: move game-1234 4 X bob
-                            # Optional improvement: track games in dict
-                            to_user = move_parts[3] if len(move_parts) > 3 else None
-                            if to_user:
-                                tictactoe_move(to_user, gameid, position, symbol, turn)
-                                # Initialize board if new
-                                if gameid not in games:
-                                    games[gameid] = [' '] * 9
-
-                                # Update board
-                                games[gameid][position] = symbol
-
-                                # Show updated board
-                                print_board(games[gameid])
-                            else:
-                                print("❌ Usage: move <gameid> <pos> <symbol> <opponent>")
-                    elif c == "group" and len(parts) > 1:
-                        subcmd = parts[1].split(" ", 1)
-                        subcommand = subcmd[0].lower()
-
-                        if subcommand == "create" and len(subcmd) > 1:
-                            # Parse: group create <id> <mems>
-                            args = subcmd[1].strip().split(" ", 1)
-                            if len(args) < 1:
-                                print("❌ Usage: group create <id> [members]")
-                                continue
-                            gid = args[0]
-                            member_names = args[1].split(",") if len(args) > 1 else []
-                            member_names = [name.strip() for name in member_names if name.strip()]
-
-                            # Resolve display names to user IDs
-                            resolved_members = []
-                            unresolved = []
-                            for name in member_names:
-                                uid = resolve_user_id(name)
-                                if uid:
-                                    resolved_members.append(uid)
-                                else:
-                                    unresolved.append(name)
-
-                            # Store group (even if no members)
-                            groups[gid] = resolved_members
-
-                            clear_input()
-                            print(f"👥 Created group '{gid}' with {len(resolved_members)} members")
-                            if unresolved:
-                                print(f"❌ Could not find: {', '.join(unresolved)}")
-                            print_prompt()
-
-                        elif subcommand == "send" and len(subcmd) > 1:
-                            # Parse: group send <id> <msg>
-                            args = subcmd[1].strip().split(" ", 1)
-                            if len(args) < 2:
-                                print("❌ Usage: group send <id> <message>")
-                                continue
-                            gid, message = args[0], args[1]
-
-                            if gid not in groups:
-                                print(f"❌ Group '{gid}' does not exist.")
-                                continue
-
-                            member_ids = groups[gid]
-                            if not member_ids:
-                                print(f"📭 Group '{gid}' is empty. No messages sent.")
-
-                            # Send DM to each member
-                            sent_count = 0
-                            for uid in member_ids:
-                                if uid == USER_ID:
-                                    continue  # Skip self
-                                if uid in peers:
-                                    send_dm(uid, message)
-                                    sent_count += 1
-                                else:
-                                    log(f"Skipping DM to offline user: {uid}", level="WARN")
-
-                            clear_input()
-                            print(f"📤 Sent message to {sent_count} members of group '{gid}'")
-                            print_prompt()
-                        else:
-                            print("❌ Invalid group command. Use: group create <id> [mems] OR group send <id> <msg>")
-                    elif c == "debug":
-                        print("🔍 Debug Info:")
-                        print(f"Following: {following}")
-                        print(f"Followers: {followers}")
-                    else:
-                        print("❌ Unknown command. Type 'help'.")
-                print_prompt()
-            elif char == "\b":
-                if buffer:
-                    buffer = buffer[:-1]
-                    sys.stdout.write('\b \b')
-                    sys.stdout.flush()
-            elif char:
-                buffer += char
-                sys.stdout.write(char)
-                sys.stdout.flush()
-
-            time.sleep(0.01)
-    except KeyboardInterrupt:
-        pass
-    finally:
-        running = False
-        sock.close()
-        print("\n👋 Goodbye!")
-
-if __name__ == "__main__":
-    main()
-=======
-# client.py
-"""
-LSNP Client
-Connects to central server for chat, DMs, games
-"""
-import socket
-import threading
-import time
-import sys
-import argparse
-import random
-import os
-import json
-from datetime import datetime
-from typing import Dict
-import base64
-
-# =============================
-# Configuration
-# =============================
-SERVER_IP = "127.0.0.1"
-UDP_PORT = 50999
-BUFFER_SIZE = 8192
-HEARTBEAT_INTERVAL = 5
-FILE_CHUNK_SIZE = 1024  # Max bytes per chunk (before base64 encoding)
-FILE_TRANSFER_TIMEOUT = 300 # 5 minutes to complete a file transfer
-
-# =============================
-# Global State
-# =============================
-running = True
-sock = None
-USER_ID = ""
-DISPLAY_NAME = ""
-server_addr = (SERVER_IP, UDP_PORT)
-peers = {}  # user_id -> display_name
-followers = {}
-following = {}
-groups = {}  # group_id -> list of user_ids (not display names)
-STATUS = "Online" # default
-peers_status = {}  # user_id -> {"name": ..., "status": ...}
-AVATAR_PATH = None 
-AVATAR_TYPE = None
-AVATAR_ENCODING = None
-AVATAR_DATA = None
-
-# For receiving files
-incoming_files: Dict[str, Dict] = {} # FILEID -> {filename, filesize, filetype, total_chunks, received_chunks: {index: data}, last_chunk_time, status: 'pending'/'receiving'/'complete'/'ignored'}
-# For sending files (optional, for tracking)
-outgoing_files: Dict[str, Dict] = {} # FILEID -> {filename, to_user, total_chunks, sent_chunks, status: 'offered'/'sending'/'complete'}
-file_transfer_lock = threading.Lock()
-
-
-def log(msg, level="INFO"):
-    print(f"[{level}] {msg}")
-
-def send_udp(data: str):
-    try:
-        if not data.endswith("\n\n"):
-            data += "\n\n"
-        sock.sendto(data.encode('utf-8'), server_addr)
-    except Exception as e:
-        log(f"Send failed: {e}", level="ERROR")
-
-def register_with_server():
-    msg = (
-        f"TYPE: REGISTER\n"
-        f"USER_ID: {USER_ID}\n"
-        f"DISPLAY_NAME: {DISPLAY_NAME}"
-    )
-    send_udp(msg)
-    log("👤 Registered with server")
-
-# avatar
-def load_avatar(path):
-    
-    try:
-        with open(path, 'rb') as f:
-            data = f.read()
-        if len(data) > 20480:
-            print(f"⚠️ Avatar file too large: {len(data)} bytes (max 20KB)")
-            return None, None, None
-
-        ext = os.path.splitext(path)[1].lower()
-        mime_types = {
-            '.png': 'image/png',
-            '.jpg': 'image/jpeg',
-            '.jpeg': 'image/jpeg',
-            '.gif': 'image/gif',
-            '.bmp': 'image/bmp'
-        }
-
-        mime_type = mime_types.get(ext, 'image/jpeg')
-        encoded_data = base64.b64encode(data).decode('ascii').replace('\n', '')
-
-        return mime_type, 'base64', encoded_data
-    except Exception as e:
-        print(f"❌ Error loading avatar: {e}")
-        return None, None, None
-
-def heartbeat():
-    while running:
-        msg = f"TYPE: HEARTBEAT\nUSER_ID: {USER_ID}"
-        send_udp(msg)
-        time.sleep(HEARTBEAT_INTERVAL)
-
-# --- New File Transfer Cleanup Loop ---
-def file_transfer_cleanup_loop():
-    while running:
-        time.sleep(60) # Check every minute
-        now = time.time()
-        with file_transfer_lock:
-            files_to_remove = []
-            for file_id, info in incoming_files.items():
-                if info['status'] == 'receiving' and (now - info['last_chunk_time']) > FILE_TRANSFER_TIMEOUT:
-                    log(f"File transfer for {info['filename']} (ID: {file_id}) timed out.", level="WARNING")
-                    files_to_remove.append(file_id)
-                elif info['status'] in ['complete', 'ignored'] and (now - info['last_chunk_time']) > 3600: # Keep completed/ignored for an hour
-                    files_to_remove.append(file_id)
-            
-            for file_id in files_to_remove:
-                del incoming_files[file_id]
-                log(f"Cleaned up file transfer context for {file_id}")
-
-def listen_loop():
-    global peers
-    sock.settimeout(1)
-    while running:
-        try:
-            data, addr = sock.recvfrom(BUFFER_SIZE)
-            raw = data.decode('utf-8', errors='ignore').strip()
-            if not raw.endswith("\n\n"):
-                raw += "\n\n"
-            lines = [line.strip() for line in raw.splitlines() if line.strip()]
-            headers = {}
-            for line in lines:
-                if ':' in line:
-                    k, v = line.split(":", 1)
-                    headers[k.strip()] = v.strip()
-
-            msg_type = headers.get("TYPE")
-
-            if msg_type == "WELCOME":
-                try:
-                    peer_json = headers.get("PEERS", "{}")
-                    peers = json.loads(peer_json)
-                    clear_input()
-                    print("🌐 Peers online:")
-                    for uid, name in peers.items():
-                        print(f"  🧑 {name} ({uid})")
-                    print_prompt()
-                except:
-                    peers = {}
-
-            elif msg_type == "PEER_JOINED":
-                uid = headers.get("USER_ID")
-                name = headers.get("DISPLAY_NAME")
-                if uid and name:
-                    peers[uid] = name
-                    clear_input()
-                    print(f"🎉 {name} joined the chat!")
-                    print_prompt()
-            elif msg_type == "PROFILE":
-                uid_with_ip = headers.get("USER_ID", "").split("@")[0]
-                uid = uid_with_ip
-                name = headers.get("DISPLAY_NAME", uid)
-                status = headers.get("STATUS", "")
-                avatar_type = headers.get("AVATAR_TYPE")
-                avatar_data = headers.get("AVATAR_DATA")
-
-                peers[uid] = name
-                peers_status[uid] = {
-                    "name": name, 
-                    "status": status,
-                    "avatar_type": avatar_type,
-                    "avatar_data": avatar_data
-                }
-                
-            elif msg_type == "DM":
-                frm = headers.get("FROM", "").split("@")[0]
-                frm_name = peers.get(frm, frm)
-                content = headers.get("CONTENT", "")
-                clear_input()
-                print(f"[← {frm_name}] {content}") 
-                print_prompt()
-
-            elif msg_type == "POST":
-                frm = headers.get("FROM", "").split("@")[0]
-                frm_name = peers.get(frm, frm)
-                msg = headers.get("MESSAGE", "")
-                clear_input()
-                print(f"[POST][{frm_name}] {msg}")
-                print_prompt()
-                
-            elif msg_type == "FOLLOW_NOTIFY":
-                uid = headers.get("USER_ID", "")
-                name = headers.get("DISPLAY_NAME", uid)
-                followers[uid] = name 
-                clear_input()
-                print(f"👤 {name} followed you!")
-                print_prompt()
-                
-            elif msg_type == "UNFOLLOW_NOTIFY":
-                uid = headers.get("USER_ID", "")
-                name = headers.get("DISPLAY_NAME", uid)
-                if uid in followers:
-                    del followers[uid]
-                clear_input()
-                print(f"👤 {name} unfollowed you!")
-                print_prompt()
-
-            elif msg_type == "TICTACTOE_INVITE":
-                from_user = headers.get("FROM", "").split("@")[0]
-                gameid = headers.get("GAMEID", "")
-                symbol = headers.get("SYMBOL", "X")
-                clear_input()
-                print(f"{from_user} is inviting you to play tic-tac-toe (Game ID: {gameid}, They are {symbol})")
-                print_prompt()
-
-            elif msg_type == "TICTACTOE_MOVE":
-                gameid = headers.get("GAMEID")
-                pos = headers.get("POS")
-                clear_input()
-                print(f"🎮 Move in {gameid}: position {pos}")
-                print_prompt()
-
             # --- New File Transfer Message Handling ---
             elif msg_type == "FILE_OFFER":
                 file_id = headers.get("FILEID")
@@ -1257,6 +575,41 @@
     clear_input()
     print(f"🎮 Game invite sent to {peers[to_user]} ({to_user})")
     print_prompt()
+
+def tictactoe_move(to_user: str, gameid: str, position: int, symbol: str, turn: int):
+    if to_user not in peers:
+        print(f"❌ User '{to_user}' not found.")
+        return
+    
+    timestamp = int(time.time())
+    message_id = hex(random.getrandbits(32))[2:]
+    token_expiry = timestamp + 3600
+    token = f"{USER_ID}@{get_my_ip()}|{token_expiry}|game"
+
+    msg = (
+        f"TYPE: TICTACTOE_MOVE\n"
+        f"FROM: {USER_ID}@{get_my_ip()}\n"
+        f"TO: {to_user}\n"
+        f"GAMEID: {gameid}\n"
+        f"MESSAGE_ID: {message_id}\n"
+        f"POSITION: {position}\n"
+        f"SYMBOL: {symbol}\n"
+        f"TURN: {turn}\n"
+        f"TOKEN: {token}"
+    )
+    send_udp(msg)
+
+    clear_input()
+    print(f"🎮 You moved at position {position} ({symbol}) in game {gameid}")
+    print_prompt()
+
+def print_board(board):
+    print("\nCurrent Board:")
+    for i in range(0, 9, 3):
+        print(f" {board[i]} | {board[i+1]} | {board[i+2]} ")
+        if i < 6:
+            print("---+---+---")
+    print("")
 
 def send_file_offer(to_user_id: str, file_path: str, description: str = ""):
     if to_user_id not in peers:
@@ -1562,9 +915,32 @@
 
                     elif c == "game" and len(parts) > 1:
                         tictactoe_invite(parts[1])
-                    elif c == "move" and len(parts) > 2:
-                        gameid, pos = parts[1], parts[2]
-                        print(f"➡️ Move {pos} in game {gameid}")
+                    elif c == "move" and len(parts) > 1:
+                        move_parts = parts[1].split(" ")
+                        if len(move_parts) >= 3:
+                            gameid = move_parts[0]
+                            position = int(move_parts[1])
+                            symbol = move_parts[2].upper()  # X or O
+                            # For turn tracking, you could keep a counter or let user input manually for now
+                            turn = 1  
+                            # Determine opponent ID (simplified: opposite of USER_ID stored during invite)
+                            # For now: ask user to input opponent ID in command: move <gameid> <pos> <symbol> <opponent>
+                            # Example: move game-1234 4 X bob
+                            # Optional improvement: track games in dict
+                            to_user = move_parts[3] if len(move_parts) > 3 else None
+                            if to_user:
+                                tictactoe_move(to_user, gameid, position, symbol, turn)
+                                # Initialize board if new
+                                if gameid not in games:
+                                    games[gameid] = [' '] * 9
+
+                                # Update board
+                                games[gameid][position] = symbol
+
+                                # Show updated board
+                                print_board(games[gameid])
+                            else:
+                                print("❌ Usage: move <gameid> <pos> <symbol> <opponent>")
                     elif c == "group" and len(parts) > 1:
                         subcmd = parts[1].split(" ", 1)
                         subcommand = subcmd[0].lower()
@@ -1665,5 +1041,3 @@
 
 if __name__ == "__main__":
     main()
-
->>>>>>> 4cc73686
